use tracing::{metadata::LevelFilter, Subscriber};
use tracing_subscriber::{layer::SubscriberExt, EnvFilter};

#[cfg(feature = "journald-log")]
mod journald;

#[cfg(feature = "file-log")]
pub mod file;

#[cfg(feature = "sys-log")]
mod sys;

<<<<<<< HEAD
/// # Panics
///
/// Will panic if can't get any subscriber
=======
/// Set up logging by connecting to subscribers
///
/// # Panics
///
/// - If this fails, we will cast the error upwards for consumption by end user.
>>>>>>> 7628b688
pub fn setup_logging() {
    let subscribers = get_subscribers();

    tracing::subscriber::set_global_default(subscribers)
        .expect("Couldn't setup global subscriber (logger)");
}

#[allow(clippy::let_and_return)]
fn get_subscribers() -> impl Subscriber {
    let env_filter = EnvFilter::builder()
        .with_default_directive(LevelFilter::DEBUG.into())
        .from_env_lossy();

    let subscriber = tracing_subscriber::registry().with(env_filter);

    #[cfg(feature = "journald-log")]
    let subscriber = journald::add_layer(subscriber);

    #[cfg(feature = "file-log")]
    let subscriber = file::add_layer(subscriber);

    #[cfg(feature = "sys-log")]
    let subscriber = sys::add_layer(subscriber);

    subscriber
}<|MERGE_RESOLUTION|>--- conflicted
+++ resolved
@@ -10,17 +10,12 @@
 #[cfg(feature = "sys-log")]
 mod sys;
 
-<<<<<<< HEAD
-/// # Panics
-///
-/// Will panic if can't get any subscriber
-=======
+
 /// Set up logging by connecting to subscribers
 ///
 /// # Panics
 ///
-/// - If this fails, we will cast the error upwards for consumption by end user.
->>>>>>> 7628b688
+/// - Will panic if can't get any subscriber; If this fails, we will cast the error upwards for consumption by end user.
 pub fn setup_logging() {
     let subscribers = get_subscribers();
 
